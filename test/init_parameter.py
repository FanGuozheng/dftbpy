"""Example of defining parameters for DFTB-ML by python code.

What is included:
    init_dftb_ml: DFTB-ML parameters for optimization and testing
    init_dftb: only DFTB parameters
    init_dftb_interp: DFTB with SKF interpolation
"""
# !/usr/bin/env python3
# -*- coding: utf-8 -*-
import torch as t
import os


def init_dftb_ml(para):
    """Initialize the optimization of certain physical properties.

    In general, you have to define:
        dataType and related parameters
        DFTB-ML parameters and realted
        DFTB parameters
        Others, such as plotting parameters
    """
    # **************************** load data *******************************
    # optional datatype: ANI, json
    para['dataType'] = 'ani'

    # get the current path
    path = os.getcwd()
    dire_data = '../data/dataset/'
    if para['dataType'] == 'json':
        para['pythondata_dire'] = '../data'  # path of data
        para['pythondata_file'] = 'CH4_data'  # name of data in defined path
        para['n_dataset'] = ['50']
        para['dire_interpSK'] = os.path.join(path, '../slko')
    elif para['dataType'] == 'ani':
        hdffilelist = []
        hdffilelist.append(os.path.join(dire_data, 'an1/ani_gdb_s03.h5'))
        para['hdffile'] = hdffilelist
        para['hdf_num'] = [['1']]  # determine the type of molecule!!!!!
        para['n_dataset'] = ['1']  # how many molecules used to optimize!!!!!
        para['n_test'] = ['1']  # used to test!!!!! n_test >= n_dataset!!!!!
        para['hdf_mixture'] = True  # mix different molecule type
        assert len(para['n_dataset']) == len(para['n_test'])
    elif para['dataType'] == 'qm7':
        para['qm7_data'] = os.path.join(dire_data, 'qm7.mat')
        para['train_specie'] = [1, 6, 8]
        para['n_dataset'] = ['5']  # how many molecules used to optimize!!!!!
        para['n_test'] = ['5']  # how many used to test!!!!!
        assert len(para['n_dataset']) == len(para['n_test'])

    # ------------------  ML and environment parameters -------------------
    para['testMLmodel'] = 'linear'  # linear, svm, schnet, nn...!!!!!
    para['featureType'] = 'acsf'  # rad, cm (CoulombMatrix), acsf!!!!!
    if para['featureType'] == 'acsf':
        para['acsf_rcut'] = 6.0
        para['Lacsf_g2'] = True
        para['acsf_g2'] = [[1, 1]]
        para['Lacsf_g3'] = False
        para['Lacsf_g4'] = True
        para['acsf_g4'] = [[0.02, 1, -1]]
        para['Lacsf_g5'] = False
    # for test, where to read the optimized parameters, 1 means read the last
    # optimized para in dire_data, 0 is the unoptimized !!!!!
    para['opt_para_test'] = 1.0
    para['direfeature'] = '.'
    # get ACSF by hand, if featureType is rad
    para['rcut'] = 15
    para['r_s'] = 5
    para['eta'] = 0.1
    para['tol'] = 1E-4
    para['zeta'] = 1
    para['lambda'] = 1
    para['ang_paraall'] = []
    para['rad_paraall'] = []

    # ----------------------------- DFTB-ML -----------------------------
    para['reference'] = 'aims'  # optional reference: aims, dftbplus, dftb!!!!!
    # dipole, homo_lumo, gap, eigval, qatomall, polarizability, cpa...!!!!!
    para['target'] = ['dipole']
    para['dipole_loss_ratio'] = 1
    para['polarizability_loss_ratio'] = 0.15
    para['mlsteps'] = 2  # how many steps for optimize in DFTB-ML!!!!!
    para['save_steps'] = 1  # how many steps to save the DFTB-ML data!!!!!
    para['opt_step_min'] = 2
    para['lr'] = 5E-3  # learning rate !!!!!
    para['loss_function'] = 'MSELoss'  # MSELoss, L1Loss

    para['Lml'] = True  # is DFTB-ML, if not, it will perform normal DFTB
    para['Lml_skf'] = False  # if optimize compress_r!!!!!
    para['Lml_HS'] = False  # if optimize HS mat (e.g Polyspline)
    para['Lml_compr'] = False  # test gradients of interp of SK table
    para['Lml_compr_global'] = False  # each spiece has the same compress_r
    para['Lml_acsf'] = True
    if para['Lml_HS']:
        para['interptype'] = 'Polyspline'
        para['zero_threshold'] = 5E-3
        para['rand_threshold'] = 5E-2
    para['interpdist'] = 0.4
    para['atomspecie_old'] = []

    if para['Lml_skf'] or para['Lml_acsf']:
        # if read SKF from a list of files with interpolation
        para['LreadSKFinterp'] = True
        para['Lonsite'] = False  # if optimize onsite in DFTB-ML
        para['typeSKinterp'] = 'uniform'  # grid of compr is uniform or ?!!!!!
        para['typeSKinterpR'] = 'all'  # all, wavefunction, density...
        if para['typeSKinterp'] == 'nonuniform':
            para['dire_interpSK'] = os.path.join(path, '../slko/nonuniform')
        elif para['typeSKinterp'] == 'uniform':
            para['dire_interpSK'] = os.path.join(path, '../slko/uniform')
        para['ncompr'] = 10  # should be equal to atom_compr_grid
        # if fix the optimization step and set convergence condition
        para['Lopt_step'] = True
        para['opt_ml_tol'] = 1E-3
        para['Lopt_ml_compr'] = False  # if predict compR during DFTB-ML!!!!!
        # after opt_ml_step*nbatch molecule, perform ML predict compR!!!!!!
        para['opt_ml_step'] = 0.5
        para['opt_ml_all'] = False
        para['compr_min'] = 2.2  # if any compR < 2.2, break DFTB-ML loop
        para['compr_max'] = 9  # if any compR > 9, break DFTB-ML loop
        para['H_compr_grid'] = t.tensor((
                [2.00, 2.50, 3.00, 3.50, 4.00, 4.50, 5.00, 6.00, 8.00, 10.00]),
                dtype=t.float64)
        para['C_compr_grid'] = t.tensor((
                [2.00, 2.50, 3.00, 3.50, 4.00, 4.50, 5.00, 6.00, 8.00, 10.00]),
                dtype=t.float64)
        para['N_compr_grid'] = t.tensor((
                [2.00, 2.50, 3.00, 3.50, 4.00, 4.50, 5.00, 6.00, 8.00, 10.00]),
                dtype=t.float64)
        para['O_compr_grid'] = t.tensor((
                [2.00, 2.50, 3.00, 3.50, 4.00, 4.50, 5.00, 6.00, 8.00, 10.00]),
                dtype=t.float64)
        assert len(para['H_compr_grid']) == para['ncompr']
        assert len(para['C_compr_grid']) == para['ncompr']
        assert len(para['N_compr_grid']) == para['ncompr']
        assert len(para['O_compr_grid']) == para['ncompr']

        para['H_init_compr'] = 3.5
        para['C_init_compr'] = 3.5
        para['N_init_compr'] = 3.5
        para['O_init_compr'] = 3.5
        para['onsiteH'] = t.tensor((
                [0.0E+00, 0.0E+00, -2.386005440483E-01]), dtype=t.float64)
        para['onsiteC'] = t.tensor((
                [0.0E+00, -1.943551799182E-01, -5.048917654803E-01]),
                dtype=t.float64)
        para['onsiteN'] = t.tensor((
                [0.0E+00, -2.607280834222E-01, -6.400000000000E-01]),
                dtype=t.float64)
        para['onsiteO'] = t.tensor((
                [0.0E+00, -3.321317735288E-01, -8.788325840767E-01]),
                dtype=t.float64)
        para['uhubbH'] = t.tensor((
                [0.0E+00, 0.0E+00, 4.196174261214E-01]), dtype=t.float64)
        para['uhubbC'] = t.tensor((
                [0.0E+00, 3.646664973641E-01, 3.646664973641E-01]),
                dtype=t.float64)
        para['uhubbN'] = t.tensor((
                [0.0E+00, 4.308879578818E-01, 4.308879578818E-01]),
                dtype=t.float64)
        para['uhubbO'] = t.tensor((
                [0.0E+00, 4.954041702122E-01, 4.954041702122E-01]),
                dtype=t.float64)

    # ----------------------------- DFTB -----------------------------
    para['LReadInput'] = False  # if read parameter from dftb_in file
    para['LMBD_DFTB'] = True  # if perform MBD-DFTB calculation
    para['n_omega_grid'] = 15  # mbd_vdw_n_quad_pts = para['n_omega_grid']
    para['vdw_self_consistent'] = False
    para['beta'] = 1.05
    # general eigenvalue methodin DFTB-ML: cholesky, lowdin_qr!!!!!
    para['eigenmethod'] = 'cholesky'
    para['scf'] = True
    para['scc'] = 'scc'
    para['convergenceType'], para['energy_tol'] = 'energy', 1E-6
    para['delta_r_skf'] = 1E-5
    para['general_tol'] = 1E-4
    para['mixMethod'], para['mixFactor'] = 'anderson', 0.2
    # if build half H0, S or build whole H0, S: symall, symhalf.. !!!!!
    para['HSsym'] = 'symall'
    para['ninterp'] = 8  # interpolation integrals when read SKF with distance
    para['dist_tailskf'] = 1.0  # smooth tail of SKF
    para['tElec'] = 0
    para['maxIter'] = 60  # max of SCF loop
    para['t_zero_max'] = 5
    para['Lperiodic'] = False
    para['Ldipole'] = True
    para['Lrepulsive'] = False
    para['coorType'] = 'C'  # cartesian...
    para['filename'] = 'dftb_in'
    para['direInput'] = os.path.join(path, 'dftbtorch')

    # ---------------------- plotting and others ----------------------
    para['Lplot_ham'] = True
    para['Lplot_feature'] = False
    para['hamold'] = 0
    return para


def init_dftb(para):
    """Initialize the parameters for DFTB.

    In general, you have to define:
        Path of input (if you do not offer all in python)
        DFTB parameters
        Others, such as plotting parameters
    """
    # get parameters from input file, or from python code
    para['LReadInput'] = False

    # system perodic condition
    para['Lperiodic'] = False

    # calculate dipole
    para['Ldipole'] = True

    # calculate repulsive term or not
    para['Lrepulsive'] = False

    # mixing method: simple. anderson, broyden
    para['mixMethod'] = 'anderson'

    # mixing factor
    para['mixFactor'] = 0.2

    # convergence method: energy, charge
    para['convergenceType'] = 'energy'

    # convergence precision
    para['energy_tol'] = 1e-6

    para['delta_r_skf'] = 1E-5
    para['general_tol'] = 1E-4
    para['tElec'] = 0

    # max interation of SCC loop
    para['maxIter'] = 60
<<<<<<< HEAD

    # if smaller than t_zero_max, temperature treated as zero
    para['t_zero_max'] = 5

    # how to write H0, S: symhalf, symall
    para['HSsym'] = 'symall'

    # skf: directly read or interpolate from a list of skf files
    para['LreadSKFinterp'] = False

    # skf file tail distance
=======
    para['HSsym'] = 'symall_chol'  # symhalf, symall, symall_chol
>>>>>>> 473b880b
    para['dist_tailskf'] = 1.0

    # skf interpolation number
    para['ninterp'] = 8

    # skfdirectory
    para['direSK'] = '../slko/test'

    # The following is for MBD-DFTB
    para['LMBD_DFTB'] = False
    para['n_omega_grid'] = 15
    para['vdw_self_consistent'] = False
    para['eigenmethod'] = 'cholesky'
    para['beta'] = 1.05

    # machine learning
    para['Lml'] = False

    # machine learning optimize SKF parameters (compression radius...)
    para['Lml_skf'] = False

    # machine learning optimize integral
    para['Lml_HS'] = False


def init_dftb_interp(para):
    """Initialize the parameters for DFTB with interpolation of SKF.

    In general, you have to define:
        Path of input (if you do not offer all in python)
        DFTB parameters
        Others, such as plotting parameters
    """
    para['Lml'] = False  # only perform DFTB part without ML
    para['LReadInput'] = False  # define parameters in python, not read input
    para['LreadSKFinterp'] = True
    para['Lperiodic'] = False
    para['mixMethod'], para['mixFactor'] = 'anderson', 0.2
    para['convergenceType'], para['energy_tol'] = 'energy',  1e-7
    para['general_tol'] = 1E-4
    para['delta_r_skf'] = 1E-5
    para['tElec'] = 0
    para['maxIter'] = 60
    para['Ldipole'] = True
    para['HSsym'] = 'symall_chol'  # symhalf, symall, symall_chol
    para['dist_tailskf'] = 1.0
    para['ninterp'] = 8
    para['interpcutoff'] = 4.0
    para['Lml_skf'] = True
    para['Lml_HS'] = False
    para['Lrepulsive'] = False

    # The following is for MBD-DFTB
    para['LMBD_DFTB'] = False
    para['n_omega_grid'] = 15
    para['vdw_self_consistent'] = False
    para['eigenmethod'] = 'cholesky'
    para['beta'] = 1.05

    para['Lml_compr_global'] = False
    para['Lonsite'] = False
    para['atomspecie_old'] = []
    para['dire_interpSK'] = os.path.join(os.getcwd(), '../slko/uniform')
    para['H_init_compr'] = 2.5
    para['C_init_compr'] = 3.0
    para['H_compr_grid'] = t.tensor(([2.00, 2.50, 3.00, 3.50, 4.00, 4.50,
                                     5.00, 5.50, 6.00]), dtype=t.float64)
    para['C_compr_grid'] = t.tensor(([2.00, 2.50, 3.00, 3.50, 4.00, 4.50,
                                     5.00, 5.50, 6.00]), dtype=t.float64)
    para['onsiteH'] = t.tensor((
            [0.0E+00, 0.0E+00, -2.386005440483E-01]), dtype=t.float64)
    para['onsiteC'] = t.tensor((
            [0.0E+00, -1.943551799182E-01, -5.048917654803E-01]),
            dtype=t.float64)
    para['uhubbH'] = t.tensor((
            [0.0E+00, 0.0E+00, 4.196174261214E-01]), dtype=t.float64)
    para['uhubbC'] = t.tensor((
            [0.0E+00, 3.646664973641E-01, 3.646664973641E-01]),
            dtype=t.float64)<|MERGE_RESOLUTION|>--- conflicted
+++ resolved
@@ -235,7 +235,6 @@
 
     # max interation of SCC loop
     para['maxIter'] = 60
-<<<<<<< HEAD
 
     # if smaller than t_zero_max, temperature treated as zero
     para['t_zero_max'] = 5
@@ -247,9 +246,8 @@
     para['LreadSKFinterp'] = False
 
     # skf file tail distance
-=======
-    para['HSsym'] = 'symall_chol'  # symhalf, symall, symall_chol
->>>>>>> 473b880b
+    para['HSsym'] = 'symall'  # symhalf, symall
+
     para['dist_tailskf'] = 1.0
 
     # skf interpolation number
